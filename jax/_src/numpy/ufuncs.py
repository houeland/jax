--- conflicted
+++ resolved
@@ -1322,11 +1322,7 @@
   return acc
 
 
-<<<<<<< HEAD
-@implements(np.logaddexp, module='numpy')
-=======
 @jit
->>>>>>> 8feab682
 def logaddexp(x1: ArrayLike, x2: ArrayLike, /) -> Array:
   """Compute ``log(exp(x1) + exp(x2))`` avoiding overflow.
 
@@ -1349,26 +1345,7 @@
   True
   """
   x1, x2 = promote_args_inexact("logaddexp", x1, x2)
-<<<<<<< HEAD
-  return _logaddexp(x1, x2)
-
-@custom_jvp
-@implements(np.logaddexp, module='numpy')
-@jit
-def _logaddexp(x1: ArrayLike, x2: ArrayLike, /) -> Array:
-  amax = lax.max(x1, x2)
-  if dtypes.issubdtype(x1.dtype, np.floating):
-    delta = lax.sub(x1, x2)
-    return lax.select(lax._isnan(delta),
-                      lax.add(x1, x2),  # NaNs or infinities of the same sign.
-                      lax.add(amax, lax.log1p(lax.exp(lax.neg(lax.abs(delta))))))
-  else:
-    delta = lax.sub(lax.add(x1, x2), lax.mul(amax, _constant_like(amax, 2)))
-    out = lax.add(amax, lax.log1p(lax.exp(delta)))
-    return lax.complex(lax.real(out), _wrap_between(lax.imag(out), np.pi))
-=======
   return lax_other.logaddexp(x1, x2)
->>>>>>> 8feab682
 
 
 def _wrap_between(x, _a):
@@ -1381,19 +1358,6 @@
   return lax.sub(rem, a)
 
 
-<<<<<<< HEAD
-@_logaddexp.defjvp
-def _logaddexp_jvp(primals, tangents):
-  x1, x2 = primals
-  t1, t2 = tangents
-  primal_out = logaddexp(x1, x2)
-  tangent_out = lax.add(lax.mul(t1, exp(lax.sub(_replace_inf(x1), _replace_inf(primal_out)))),
-                        lax.mul(t2, exp(lax.sub(_replace_inf(x2), _replace_inf(primal_out)))))
-  return primal_out, tangent_out
-
-
-=======
->>>>>>> 8feab682
 @custom_jvp
 @implements(np.logaddexp2, module='numpy')
 @jit
